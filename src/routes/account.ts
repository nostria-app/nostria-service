--- conflicted
+++ resolved
@@ -114,14 +114,9 @@
 interface AccountDto {
   pubkey: string;
   username?: string;
-<<<<<<< HEAD
   signupDate: number;
   lastLoginDate?: number;
-=======
-  signupDate: Date;
-  lastLoginDate?: Date;
-  expiresAt?: Date;
->>>>>>> fffb4dcb
+  expires?: number;
   tier: Tier;
   entitlements: Entitlements;
 }
@@ -202,17 +197,15 @@
  *           description: Error message
  */
 
-<<<<<<< HEAD
-const toAccountDto = ({ pubkey, username, created, tier, subscription, lastLoginDate }: Account): AccountDto => ({
-=======
-const toAccountDto = ({ pubkey, username, createdAt, tier, expiresAt, subscription, lastLoginDate }: Account): AccountDto => ({
->>>>>>> fffb4dcb
+
+
+const toAccountDto = ({ pubkey, username, created, tier, expires, subscription, lastLoginDate }: Account): AccountDto => ({
   pubkey,
   username,
   signupDate: created,
   lastLoginDate,
   tier,
-  expiresAt,
+  expires,
   entitlements: subscription?.entitlements,
 });
 
@@ -535,15 +528,9 @@
     // Public profile information
     const publicProfile: PublicAccountDto = {
       pubkey: account.pubkey,
-<<<<<<< HEAD
       signupDate: account.created,
-      tier: 'free',
-      isActive: true,
-=======
-      signupDate: account.createdAt,
       tier: account.tier,
-      isActive: !account.expiresAt || account.expiresAt > new Date(),
->>>>>>> fffb4dcb
+      isActive: !account.expires || account.expires > now(),
     };
 
     return res.status(200).json({
